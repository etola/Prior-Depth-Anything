from setuptools import setup, find_packages

setup(
    name="prior_depth_anything",
    version="1.0",
    packages=find_packages(),
    install_requires=[
<<<<<<< HEAD
        'torch==2.6.0',
        'torchvision==0.21.0',
        'numpy==2.2.6',
        'huggingface_hub==0.35.3',
        'einops==0.8.1',
        'Pillow==11.3.0',
        'opencv-python==4.12.0.88',
=======
        'torch',
        'torchvision',
        'numpy==1.25.2',
        'huggingface_hub==0.26.5',
        'einops==0.8.1',
        'Pillow==11.0.0',
        'opencv-python==4.10.0.84',
>>>>>>> 043156e0
        'torch_cluster==1.6.3',
        'safetensors==0.6.2',
        'matplotlib==3.10.5'
    ],
    entry_points={
        "console_scripts": [
            "priorda = prior_depth_anything.cli:create_and_execute"
        ]
    },
    description="A pytorch implementation of Prior-Depth-Anything",
    author="Zehan Wang, Siyu Chen, Lihe Yang, Jialei Wang, Ziang Zhang, Hengshuang Zhao, Zhou Zhao",
    author_email="wangzehan01@zju.edu.cn",
    url="https://github.com/SpatialVision/Prior-Depth-Anything"
)<|MERGE_RESOLUTION|>--- conflicted
+++ resolved
@@ -5,15 +5,6 @@
     version="1.0",
     packages=find_packages(),
     install_requires=[
-<<<<<<< HEAD
-        'torch==2.6.0',
-        'torchvision==0.21.0',
-        'numpy==2.2.6',
-        'huggingface_hub==0.35.3',
-        'einops==0.8.1',
-        'Pillow==11.3.0',
-        'opencv-python==4.12.0.88',
-=======
         'torch',
         'torchvision',
         'numpy==1.25.2',
@@ -21,7 +12,6 @@
         'einops==0.8.1',
         'Pillow==11.0.0',
         'opencv-python==4.10.0.84',
->>>>>>> 043156e0
         'torch_cluster==1.6.3',
         'safetensors==0.6.2',
         'matplotlib==3.10.5'
